// Package config is used to records the service configurations
package config

import (
	"errors"
	"fmt"
	"net"
	"os"
	"strings"
	"time"

	"github.com/spf13/viper"

	"github.com/skycoin/skycoin/src/daemon"
	"github.com/skycoin/teller/src/util/mathutil"
)

const (
	defaultAdminPanelHost = "127.0.0.1:7711"
)

// Config represents the configuration root
type Config struct {
	// Enable debug logging
	Debug bool `mapstructure:"debug"`
	// Run with gops profiler
	Profile bool `mapstructure:"profile"`
	// Where log is saved
	LogFilename string `mapstructure:"logfile"`
	// Where database is saved, inside the ~/.teller-skycoin data directory
	DBFilename string `mapstructure:"dbfile"`

	// Path of BTC addresses JSON file
	BtcAddresses string `mapstructure:"btc_addresses"`
	// Path of ETH addresses JSON file
	EthAddresses string `mapstructure:"eth_addresses"`

	Teller Teller `mapstructure:"teller"`

	SkyRPC SkyRPC `mapstructure:"sky_rpc"`
	BtcRPC BtcRPC `mapstructure:"btc_rpc"`
	EthRPC EthRPC `mapstructure:"eth_rpc"`

	BtcScanner   BtcScanner   `mapstructure:"btc_scanner"`
	EthScanner   EthScanner   `mapstructure:"eth_scanner"`
	SkyExchanger SkyExchanger `mapstructure:"sky_exchanger"`

	Web Web `mapstructure:"web"`

	AdminPanel AdminPanel `mapstructure:"admin_panel"`

	Dummy Dummy `mapstructure:"dummy"`
}

// Teller config for teller
type Teller struct {
	// Max number of btc addresses a skycoin address can bind
	MaxBoundBtcAddresses int `mapstructure:"max_bound_btc_addrs"`
	MaxBoundEthAddresses int `mapstructure:"max_bound_eth_addrs"`
}

// SkyRPC config for Skycoin daemon node RPC
type SkyRPC struct {
	Address string `mapstructure:"address"`
}

// BtcRPC config for btcrpc
type BtcRPC struct {
	Server string `mapstructure:"server"`
	User   string `mapstructure:"user"`
	Pass   string `mapstructure:"pass"`
	Cert   string `mapstructure:"cert"`
}

// EthRPC config for ethrpc
type EthRPC struct {
	Server string `mapstructure:"server"`
	Port   string `mapstructure:"port"`
}

// BtcScanner config for BTC scanner
type BtcScanner struct {
	// How often to try to scan for blocks
	ScanPeriod            time.Duration `mapstructure:"scan_period"`
	InitialScanHeight     int64         `mapstructure:"initial_scan_height"`
	ConfirmationsRequired int64         `mapstructure:"confirmations_required"`
}

// EthScanner config for ETH scanner
type EthScanner struct {
	// How often to try to scan for blocks
	ScanPeriod            time.Duration `mapstructure:"scan_period"`
	InitialScanHeight     int64         `mapstructure:"initial_scan_height"`
	ConfirmationsRequired int64         `mapstructure:"confirmations_required"`
}

// SkyExchanger config for skycoin sender
type SkyExchanger struct {
	// SKY/BTC exchange rate. Can be an int, float or rational fraction string
	SkyBtcExchangeRate string `mapstructure:"sky_btc_exchange_rate"`
<<<<<<< HEAD
	SkyEthExchangeRate string `mapstructure:"sky_eth_exchange_rate"`
=======
	// Number of decimal places to truncate SKY to
	MaxDecimals int `mapstructure:"max_decimals"`
>>>>>>> 1f484450
	// How long to wait before rechecking transaction confirmations
	TxConfirmationCheckWait time.Duration `mapstructure:"tx_confirmation_check_wait"`
	// Path of hot Skycoin wallet file on disk
	Wallet string `mapstructure:"wallet"`
}

// Web config for the teller HTTP interface
type Web struct {
	HTTPAddr         string        `mapstructure:"http_addr"`
	HTTPSAddr        string        `mapstructure:"https_addr"`
	StaticDir        string        `mapstructure:"static_dir"`
	AutoTLSHost      string        `mapstructure:"auto_tls_host"`
	TLSCert          string        `mapstructure:"tls_cert"`
	TLSKey           string        `mapstructure:"tls_key"`
	ThrottleMax      int64         `mapstructure:"throttle_max"` // Maximum number of requests per duration
	ThrottleDuration time.Duration `mapstructure:"throttle_duration"`
	BehindProxy      bool          `mapstructure:"behind_proxy"`
	APIEnabled       bool          `mapstructure:"api_enabled"`
}

// Validate validates Web config
func (c Web) Validate() error {
	if c.HTTPAddr == "" && c.HTTPSAddr == "" {
		return errors.New("at least one of web.http_addr, web.https_addr must be set")
	}

	if c.HTTPSAddr != "" && c.AutoTLSHost == "" && (c.TLSCert == "" || c.TLSKey == "") {
		return errors.New("when using web.https_addr, either web.auto_tls_host or both web.tls_cert and web.tls_key must be set")
	}

	if (c.TLSCert == "" && c.TLSKey != "") || (c.TLSCert != "" && c.TLSKey == "") {
		return errors.New("web.tls_cert and web.tls_key must be set or unset together")
	}

	if c.AutoTLSHost != "" && (c.TLSKey != "" || c.TLSCert != "") {
		return errors.New("either use web.auto_tls_host or both web.tls_key and web.tls_cert")
	}

	if c.HTTPSAddr == "" && (c.AutoTLSHost != "" || c.TLSKey != "" || c.TLSCert != "") {
		return errors.New("web.auto_tls_host or web.tls_key or web.tls_cert is set but web.https_addr is not enabled")
	}

	return nil
}

// AdminPanel config for the admin panel AdminPanel
type AdminPanel struct {
	Host string `mapstructure:"host"`
}

// Dummy config for the fake sender and scanner
type Dummy struct {
	Scanner  bool   `mapstructure:"scanner"`
	Sender   bool   `mapstructure:"sender"`
	HTTPAddr string `mapstructure:"http_addr"`
}

// Redacted returns a copy of the config with sensitive information redacted
func (c Config) Redacted() Config {
	if c.BtcRPC.User != "" {
		c.BtcRPC.User = "<redacted>"
	}

	if c.BtcRPC.Pass != "" {
		c.BtcRPC.Pass = "<redacted>"
	}

	return c
}

// Validate validates the config
func (c Config) Validate() error {
	var errs []string
	oops := func(err string) {
		errs = append(errs, err)
	}

	if c.LogFilename == "" {
		oops("logfile missing")
	}

	if c.BtcAddresses == "" {
		oops("btc_addresses missing")
	}
	if c.EthAddresses == "" {
		oops("eth_addresses missing")
	}

	// TODO -- check btc_addresses file

	if !c.Dummy.Sender {
		if c.SkyRPC.Address == "" {
			oops("sky_rpc.address missing")
		}

		// test if skycoin node rpc service is reachable
		conn, err := net.Dial("tcp", c.SkyRPC.Address)
		if err != nil {
			oops(fmt.Sprintf("sky_rpc.address connect failed: %v", err))
		} else {
			conn.Close()
		}
	}

	if !c.Dummy.Scanner {
		if c.BtcRPC.Server == "" {
			oops("btc_rpc.server missing")
		}

		if c.BtcRPC.User == "" {
			oops("btc_rpc.user missing")
		}
		if c.BtcRPC.Pass == "" {
			oops("btc_rpc.pass missing")
		}
		if c.BtcRPC.Cert == "" {
			oops("btc_rpc.cert missing")
		}

		if _, err := os.Stat(c.BtcRPC.Cert); os.IsNotExist(err) {
			oops("btc_rpc.cert file does not exist")
		}
		if c.EthRPC.Server == "" {
			oops("eth_rpc.server missing")
		}
		if c.EthRPC.Port == "" {
			oops("eth_rpc.port missing")
		}
	}

	if c.BtcScanner.ConfirmationsRequired < 0 {
		oops("btc_scanner.confirmations_required must be >= 0")
	}
	if c.BtcScanner.InitialScanHeight < 0 {
		oops("btc_scanner.initial_scan_height must be >= 0")
	}
	if c.EthScanner.ConfirmationsRequired < 0 {
		oops("eth_scanner.confirmations_required must be >= 0")
	}
	if c.EthScanner.InitialScanHeight < 0 {
		oops("eth_scanner.initial_scan_height must be >= 0")
	}

	if _, err := mathutil.DecimalFromString(c.SkyExchanger.SkyBtcExchangeRate); err != nil {
		oops(fmt.Sprintf("sky_exchanger.sky_btc_exchange_rate invalid: %v", err))
	}
	if _, err := mathutil.DecimalFromString(c.SkyExchanger.SkyEthExchangeRate); err != nil {
		oops(fmt.Sprintf("sky_exchanger.sky_eth_exchange_rate invalid: %v", err))
	}

	if !c.Dummy.Sender {
		if c.SkyExchanger.Wallet == "" {
			oops("sky_exchanger.wallet missing")
		}

		if _, err := os.Stat(c.SkyExchanger.Wallet); os.IsNotExist(err) {
			oops("sky_exchanger.wallet file does not exist")
		}
	}

	if c.SkyExchanger.MaxDecimals < 0 {
		oops("sky_exchanger.max_decimals can't be negative")
	}

	if c.SkyExchanger.MaxDecimals > daemon.MaxDropletPrecision {
		oops(fmt.Sprintf("sky_exchanger.max_decimals is larger than daemon.MaxDropletPrecision=%d", daemon.MaxDropletPrecision))
	}

	if err := c.Web.Validate(); err != nil {
		oops(err.Error())
	}

	if len(errs) == 0 {
		return nil
	}

	return errors.New(strings.Join(errs, "\n"))
}

func setDefaults() {
	// Top-level args
	viper.SetDefault("profile", false)
	viper.SetDefault("debug", true)
	viper.SetDefault("logfile", "./teller.log")
	viper.SetDefault("dbfile", "teller.db")

	// Teller
	viper.SetDefault("teller.max_bound_btc_addrs", 5)

	// SkyRPC
	viper.SetDefault("sky_rpc.address", "127.0.0.1:6430")

	// BtcRPC
	viper.SetDefault("btc_rpc.server", "127.0.0.1:8334")

	// BtcScanner
	viper.SetDefault("btc_scanner.scan_period", time.Second*20)
	viper.SetDefault("btc_scanner.initial_scan_height", int64(492478))
	viper.SetDefault("btc_scanner.confirmations_required", int64(1))

	// SkyExchanger
	viper.SetDefault("sky_exchanger.tx_confirmation_check_wait", time.Second*5)
	viper.SetDefault("sky_exchanger.max_decimals", 0)

	// Web
	viper.SetDefault("web.http_addr", "127.0.0.1:7071")
	viper.SetDefault("web.static_dir", "./web/build")
	viper.SetDefault("web.throttle_max", int64(60))
	viper.SetDefault("web.throttle_duration", time.Minute)
	viper.SetDefault("web.api_enabled", true)

	// AdminPanel
	viper.SetDefault("admin_panel.host", "127.0.0.1:7711")

	// DummySender
	viper.SetDefault("dummy.http_addr", "127.0.0.1:4121")
	viper.SetDefault("dummy.scanner", false)
	viper.SetDefault("dummy.sender", false)
}

// Load loads the configuration from "./$configName.*" where "*" is a
// JSON, toml or yaml file (toml preferred).
func Load(configName, appDir string) (Config, error) {
	if strings.HasSuffix(configName, ".toml") {
		configName = configName[:len(configName)-len(".toml")]
	}

	viper.SetConfigName(configName)
	viper.SetConfigType("toml")
	viper.AddConfigPath(appDir)
	viper.AddConfigPath(".")

	setDefaults()

	cfg := Config{}

	if err := viper.ReadInConfig(); err != nil {
		return cfg, err
	}

	if err := viper.Unmarshal(&cfg); err != nil {
		return cfg, err
	}

	if err := cfg.Validate(); err != nil {
		return cfg, err
	}

	return cfg, nil
}<|MERGE_RESOLUTION|>--- conflicted
+++ resolved
@@ -55,8 +55,7 @@
 // Teller config for teller
 type Teller struct {
 	// Max number of btc addresses a skycoin address can bind
-	MaxBoundBtcAddresses int `mapstructure:"max_bound_btc_addrs"`
-	MaxBoundEthAddresses int `mapstructure:"max_bound_eth_addrs"`
+	MaxBoundAddresses int `mapstructure:"max_bound_addrs"`
 }
 
 // SkyRPC config for Skycoin daemon node RPC
@@ -98,12 +97,9 @@
 type SkyExchanger struct {
 	// SKY/BTC exchange rate. Can be an int, float or rational fraction string
 	SkyBtcExchangeRate string `mapstructure:"sky_btc_exchange_rate"`
-<<<<<<< HEAD
 	SkyEthExchangeRate string `mapstructure:"sky_eth_exchange_rate"`
-=======
 	// Number of decimal places to truncate SKY to
 	MaxDecimals int `mapstructure:"max_decimals"`
->>>>>>> 1f484450
 	// How long to wait before rechecking transaction confirmations
 	TxConfirmationCheckWait time.Duration `mapstructure:"tx_confirmation_check_wait"`
 	// Path of hot Skycoin wallet file on disk
