package exchange

import (
	"errors"
	"fmt"
	"math/big"
	"testing"

	"github.com/stretchr/testify/require"
)

func TestCalculateSkyValue(t *testing.T) {
	cases := []struct {
		maxDecimals int
		satoshis    int64
		rate        string
		result      uint64
		err         error
	}{
		{
			maxDecimals: 0,
			satoshis:    -1,
			rate:        "1",
			err:         errors.New("satoshis must be greater than or equal to 0"),
		},

		{
			maxDecimals: 0,
			satoshis:    1,
			rate:        "-1",
			err:         errors.New("rate must be greater than zero"),
		},

		{
			maxDecimals: 0,
			satoshis:    1,
			rate:        "0",
			err:         errors.New("rate must be greater than zero"),
		},

		{
			maxDecimals: 0,
			satoshis:    1,
			rate:        "invalidrate",
			err:         errors.New("can't convert invalidrate to decimal: exponent is not numeric"),
		},
		{
			maxDecimals: 0,
			satoshis:    1,
			rate:        "12k",
			err:         errors.New("can't convert 12k to decimal"),
		},
		{
			maxDecimals: 0,
			satoshis:    1,
			rate:        "1b",
			err:         errors.New("can't convert 1b to decimal"),
		},
		{
			maxDecimals: 0,
			satoshis:    1,
			rate:        "",
			err:         errors.New("can't convert  to decimal"),
		},

		{
			maxDecimals: 0,
			satoshis:    0,
			rate:        "1",
			result:      0,
		},

		{
			maxDecimals: 0,
			satoshis:    1e8,
			rate:        "1",
			result:      1e6,
		},

		{
			maxDecimals: 0,
			satoshis:    1e8,
			rate:        "500",
			result:      500e6,
		},
		{
			satoshis: 1,
			rate:     "12k",
			err:      errors.New("can't convert 12k to decimal"),
		},
		{
			satoshis: 1,
			rate:     "1b",
			err:      errors.New("can't convert 1b to decimal"),
		},
		{
			satoshis: 1,
			rate:     "",
			err:      errors.New("can't convert  to decimal"),
		},

		{
			maxDecimals: 0,
			satoshis:    100e8,
			rate:        "500",
			result:      50000e6,
		},

		{
			maxDecimals: 0,
			satoshis:    2e5,   // 0.002 BTC
			rate:        "500", // 500 SKY/BTC = 1 SKY / 0.002 BTC
			result:      1e6,   // 1 SKY
		},

		{
			maxDecimals: 0,
			satoshis:    1e8, // 1 BTC
			rate:        "1/2",
			result:      0, // 0.5 SKY
		},
		{
			maxDecimals: 0,
			satoshis:    12345e8, // 12345 BTC
			rate:        "1/2",
			result:      6172e6, // 6172 SKY
		},
		{
			maxDecimals: 0,
			satoshis:    1e8,
			rate:        "0.0001",
			result:      0, // 0 SKY
		},
		{
			maxDecimals: 0,
			satoshis:    12345678, // 0.12345678 BTC
			rate:        "512",
			result:      63e6, // 63 SKY
		},
		{
			maxDecimals: 0,
			satoshis:    123456789, // 1.23456789 BTC
			rate:        "10000",
			result:      12345e6, // 12345 SKY
		},
		{
			maxDecimals: 0,
			satoshis:    876543219e4, // 87654.3219 BTC
			rate:        "2/3",
			result:      58436e6, // 58436 SKY
		},

		{
			maxDecimals: 1,
			satoshis:    1e8, // 1 BTC
			rate:        "1/2",
			result:      5e5, // 0.5 SKY
		},
		{
			maxDecimals: 1,
			satoshis:    12345e8, // 12345 BTC
			rate:        "1/2",
			result:      6172e6 + 5e5, // 6172.5 SKY
		},
		{
			maxDecimals: 1,
			satoshis:    1e8,
			rate:        "0.0001",
			result:      0, // 0 SKY
		},
		{
			maxDecimals: 1,
			satoshis:    12345678, // 0.12345678 BTC
			rate:        "512",
			result:      63e6 + 2e5, // 63.2 SKY
		},
		{
			maxDecimals: 1,
			satoshis:    123456789, // 1.23456789 BTC
			rate:        "10000",
			result:      12345e6 + 6e5, // 12345.6 SKY
		},
		{
			maxDecimals: 1,
			satoshis:    876543219e4, // 87654.3219 BTC
			rate:        "2/3",
			result:      58436e6 + 2e5, // 58436.2 SKY
		},

		{
			maxDecimals: 2,
			satoshis:    1e8, // 1 BTC
			rate:        "1/2",
			result:      5e5, // 0.5 SKY
		},
		{
			maxDecimals: 2,
			satoshis:    12345e8, // 12345 BTC
			rate:        "1/2",
			result:      6172e6 + 5e5, // 6172.5 SKY
		},
		{
			maxDecimals: 2,
			satoshis:    1e8,
			rate:        "0.0001",
			result:      0, // 0 SKY
		},
		{
			maxDecimals: 2,
			satoshis:    12345678, // 0.12345678 BTC
			rate:        "512",
			result:      63e6 + 2e5, // 63.2 SKY
		},
		{
			maxDecimals: 2,
			satoshis:    123456789, // 1.23456789 BTC
			rate:        "10000",
			result:      12345e6 + 6e5 + 7e4, // 12345.67 SKY
		},
		{
			maxDecimals: 2,
			satoshis:    876543219e4, // 87654.3219 BTC
			rate:        "2/3",
			result:      58436e6 + 2e5 + 1e4, // 58436.21 SKY
		},

		{
			maxDecimals: 3,
			satoshis:    1e8, // 1 BTC
			rate:        "1/2",
			result:      5e5, // 0.5 SKY
		},
		{
			maxDecimals: 3,
			satoshis:    12345e8, // 12345 BTC
			rate:        "1/2",
			result:      6172e6 + 5e5, // 6172.5 SKY
		},
		{
			maxDecimals: 3,
			satoshis:    1e8,
			rate:        "0.0001",
			result:      0, // 0 SKY
		},
		{
			maxDecimals: 3,
			satoshis:    12345678, // 0.12345678 BTC
			rate:        "512",
			result:      63e6 + 2e5 + 9e3, // 63.209 SKY
		},
		{
			maxDecimals: 3,
			satoshis:    123456789, // 1.23456789 BTC
			rate:        "10000",
			result:      12345e6 + 6e5 + 7e4 + 8e3, // 12345.678 SKY
		},
		{
			maxDecimals: 3,
			satoshis:    876543219e4, // 87654.3219 BTC
			rate:        "2/3",
			result:      58436e6 + 2e5 + 1e4 + 4e3, // 58436.214 SKY
		},

		{
<<<<<<< HEAD
			satoshis: 1e8, // 1 BTC
			rate:     "1/2",
			result:   0, // 0.5 SKY
		},
		{
			satoshis: 12345e8, // 12345 BTC
			rate:     "1/2",
			result:   6172e6, // 6172 SKY
		},
		{
			satoshis: 1,
			rate:     "0.0001",
			result:   0, // 0 SKY
		},
		{
			satoshis: 12345678, // 0.12345678 BTC
			rate:     "512",
			result:   63e6, // 63 SKY
		},
		{
			satoshis: 123456789, // 1.23456789 BTC
			rate:     "10000",
			result:   12345e6, // 12345 SKY
		},
		{
			satoshis: 876543219e4, // 87654.3219BTC
			rate:     "2/3",
			result:   58436e6, // 58436 SKY
=======
			maxDecimals: 4,
			satoshis:    1e8,
			rate:        "0.0001",
			result:      1e2, // 0.0001 SKY
>>>>>>> 1f484450
		},
	}

	for _, tc := range cases {
		name := fmt.Sprintf("satoshis=%d rate=%s maxDecimals=%d", tc.satoshis, tc.rate, tc.maxDecimals)
		t.Run(name, func(t *testing.T) {
			result, err := CalculateBtcSkyValue(tc.satoshis, tc.rate, tc.maxDecimals)
			if tc.err == nil {
				require.NoError(t, err)
				require.Equal(t, tc.result, result, "%d != %d", tc.result, result)
			} else {
				require.Error(t, err)
				require.Equal(t, tc.err, err)
				require.Equal(t, uint64(0), result, "%d != 0", result)
			}
		})
	}
}
func TestCalculateEthSkyValue(t *testing.T) {
	cases := []struct {
		wei    *big.Int
		rate   string
		result uint64
		err    error
	}{
		{
			wei:  big.NewInt(-1),
			rate: "1",
			err:  errors.New("wei must be greater than or equal to 0"),
		},

		{
			wei:  big.NewInt(1),
			rate: "-1",
			err:  errors.New("rate must be greater than zero"),
		},

		{
			wei:  big.NewInt(1),
			rate: "0",
			err:  errors.New("rate must be greater than zero"),
		},

		{
			wei:  big.NewInt(1),
			rate: "invalidrate",
			err:  errors.New("can't convert invalidrate to decimal: exponent is not numeric"),
		},
		{
			wei:  big.NewInt(1),
			rate: "100k",
			err:  errors.New("can't convert 100k to decimal"),
		},
		{
			wei:  big.NewInt(1),
			rate: "0.1b",
			err:  errors.New("can't convert 0.1b to decimal"),
		},
		{
			wei:  big.NewInt(1),
			rate: "",
			err:  errors.New("can't convert  to decimal"),
		},

		{
			wei:    big.NewInt(0),
			rate:   "1",
			result: 0,
		},
		{
			wei:    big.NewInt(1000),
			rate:   "0.001",
			result: 0,
		},

		{
			wei:    big.NewInt(1e18),
			rate:   "1",
			result: 1e6,
		},

		{
			wei:    big.NewInt(1e18),
			rate:   "500",
			result: 500e6,
		},

		{
			wei:    big.NewInt(1).Mul(big.NewInt(100), big.NewInt(1e18)),
			rate:   "500",
			result: 50000e6,
		},

		{
			wei:    big.NewInt(2e15), // 0.002 ETH
			rate:   "500",            // 500 SKY/ETH = 1 SKY / 0.002 ETH
			result: 1e6,              // 1 SKY
		},

		{
			wei:    big.NewInt(1e18), // 1 ETH
			rate:   "1/2",
			result: 0, // 0.5 SKY
		},

		{
			wei:    big.NewInt(11345e13), // 0.11345 ETH
			rate:   "100",
			result: 11e6, // 11 SKY
		},
		{
			wei:    big.NewInt(1).Mul(big.NewInt(2245236), big.NewInt(1e14)), // 224.5236 ETH
			rate:   "200",
			result: 44904e6, // 44904 SKY
		},
		{
			wei:    big.NewInt(1).Mul(big.NewInt(2245236), big.NewInt(1e14)), // 224.5236 ETH
			rate:   "1568",
			result: 352053e6, // 352053(224.5236 * 1568=352053.0048) SKY
		},
		{
			wei:    big.NewInt(1).Mul(big.NewInt(2245236), big.NewInt(1e14)), // 224.5236 ETH
			rate:   "0.15",
			result: 33e6, // 33 SKY
		},
		{
			wei:    big.NewInt(1).Mul(big.NewInt(2245236), big.NewInt(1e14)), // 224.5236 ETH
			rate:   "2/3",
			result: 149e6, // 149 SKY
		},
	}

	for _, tc := range cases {
		name := fmt.Sprintf("wei=%d rate=%s", tc.wei, tc.rate)
		t.Run(name, func(t *testing.T) {
			result, err := CalculateEthSkyValue(tc.wei, tc.rate)
			if tc.err == nil {
				require.NoError(t, err)
				require.Equal(t, tc.result, result, "%d != %d", tc.result, result)
			} else {
				require.Error(t, err)
				require.Equal(t, tc.err, err)
				require.Equal(t, uint64(0), result, "%d != 0", result)
			}
		})
	}
}<|MERGE_RESOLUTION|>--- conflicted
+++ resolved
@@ -262,41 +262,10 @@
 		},
 
 		{
-<<<<<<< HEAD
-			satoshis: 1e8, // 1 BTC
-			rate:     "1/2",
-			result:   0, // 0.5 SKY
-		},
-		{
-			satoshis: 12345e8, // 12345 BTC
-			rate:     "1/2",
-			result:   6172e6, // 6172 SKY
-		},
-		{
-			satoshis: 1,
-			rate:     "0.0001",
-			result:   0, // 0 SKY
-		},
-		{
-			satoshis: 12345678, // 0.12345678 BTC
-			rate:     "512",
-			result:   63e6, // 63 SKY
-		},
-		{
-			satoshis: 123456789, // 1.23456789 BTC
-			rate:     "10000",
-			result:   12345e6, // 12345 SKY
-		},
-		{
-			satoshis: 876543219e4, // 87654.3219BTC
-			rate:     "2/3",
-			result:   58436e6, // 58436 SKY
-=======
 			maxDecimals: 4,
 			satoshis:    1e8,
 			rate:        "0.0001",
 			result:      1e2, // 0.0001 SKY
->>>>>>> 1f484450
 		},
 	}
 
@@ -317,122 +286,142 @@
 }
 func TestCalculateEthSkyValue(t *testing.T) {
 	cases := []struct {
-		wei    *big.Int
-		rate   string
-		result uint64
-		err    error
+		maxDecimals int
+		wei         *big.Int
+		rate        string
+		result      uint64
+		err         error
 	}{
 		{
-			wei:  big.NewInt(-1),
-			rate: "1",
-			err:  errors.New("wei must be greater than or equal to 0"),
-		},
-
-		{
-			wei:  big.NewInt(1),
-			rate: "-1",
-			err:  errors.New("rate must be greater than zero"),
-		},
-
-		{
-			wei:  big.NewInt(1),
-			rate: "0",
-			err:  errors.New("rate must be greater than zero"),
-		},
-
-		{
-			wei:  big.NewInt(1),
-			rate: "invalidrate",
-			err:  errors.New("can't convert invalidrate to decimal: exponent is not numeric"),
-		},
-		{
-			wei:  big.NewInt(1),
-			rate: "100k",
-			err:  errors.New("can't convert 100k to decimal"),
-		},
-		{
-			wei:  big.NewInt(1),
-			rate: "0.1b",
-			err:  errors.New("can't convert 0.1b to decimal"),
-		},
-		{
-			wei:  big.NewInt(1),
-			rate: "",
-			err:  errors.New("can't convert  to decimal"),
-		},
-
-		{
-			wei:    big.NewInt(0),
-			rate:   "1",
-			result: 0,
-		},
-		{
-			wei:    big.NewInt(1000),
-			rate:   "0.001",
-			result: 0,
-		},
-
-		{
-			wei:    big.NewInt(1e18),
-			rate:   "1",
-			result: 1e6,
-		},
-
-		{
-			wei:    big.NewInt(1e18),
-			rate:   "500",
-			result: 500e6,
-		},
-
-		{
-			wei:    big.NewInt(1).Mul(big.NewInt(100), big.NewInt(1e18)),
-			rate:   "500",
-			result: 50000e6,
-		},
-
-		{
-			wei:    big.NewInt(2e15), // 0.002 ETH
-			rate:   "500",            // 500 SKY/ETH = 1 SKY / 0.002 ETH
-			result: 1e6,              // 1 SKY
-		},
-
-		{
-			wei:    big.NewInt(1e18), // 1 ETH
-			rate:   "1/2",
-			result: 0, // 0.5 SKY
-		},
-
-		{
-			wei:    big.NewInt(11345e13), // 0.11345 ETH
-			rate:   "100",
-			result: 11e6, // 11 SKY
-		},
-		{
-			wei:    big.NewInt(1).Mul(big.NewInt(2245236), big.NewInt(1e14)), // 224.5236 ETH
-			rate:   "200",
-			result: 44904e6, // 44904 SKY
-		},
-		{
-			wei:    big.NewInt(1).Mul(big.NewInt(2245236), big.NewInt(1e14)), // 224.5236 ETH
-			rate:   "1568",
-			result: 352053e6, // 352053(224.5236 * 1568=352053.0048) SKY
-		},
-		{
-			wei:    big.NewInt(1).Mul(big.NewInt(2245236), big.NewInt(1e14)), // 224.5236 ETH
-			rate:   "0.15",
-			result: 33e6, // 33 SKY
-		},
-		{
-			wei:    big.NewInt(1).Mul(big.NewInt(2245236), big.NewInt(1e14)), // 224.5236 ETH
-			rate:   "2/3",
-			result: 149e6, // 149 SKY
+			maxDecimals: 0,
+			wei:         big.NewInt(-1),
+			rate:        "1",
+			err:         errors.New("wei must be greater than or equal to 0"),
+		},
+
+		{
+			maxDecimals: 0,
+			wei:         big.NewInt(1),
+			rate:        "-1",
+			err:         errors.New("rate must be greater than zero"),
+		},
+
+		{
+			maxDecimals: 0,
+			wei:         big.NewInt(1),
+			rate:        "0",
+			err:         errors.New("rate must be greater than zero"),
+		},
+
+		{
+			maxDecimals: 0,
+			wei:         big.NewInt(1),
+			rate:        "invalidrate",
+			err:         errors.New("can't convert invalidrate to decimal: exponent is not numeric"),
+		},
+		{
+			maxDecimals: 0,
+			wei:         big.NewInt(1),
+			rate:        "100k",
+			err:         errors.New("can't convert 100k to decimal"),
+		},
+		{
+			maxDecimals: 0,
+			wei:         big.NewInt(1),
+			rate:        "0.1b",
+			err:         errors.New("can't convert 0.1b to decimal"),
+		},
+		{
+			maxDecimals: 0,
+			wei:         big.NewInt(1),
+			rate:        "",
+			err:         errors.New("can't convert  to decimal"),
+		},
+
+		{
+			maxDecimals: 0,
+			wei:         big.NewInt(0),
+			rate:        "1",
+			result:      0,
+		},
+		{
+			maxDecimals: 0,
+			wei:         big.NewInt(1000),
+			rate:        "0.001",
+			result:      0,
+		},
+
+		{
+			maxDecimals: 0,
+			wei:         big.NewInt(1e18),
+			rate:        "1",
+			result:      1e6,
+		},
+
+		{
+			maxDecimals: 0,
+			wei:         big.NewInt(1e18),
+			rate:        "500",
+			result:      500e6,
+		},
+
+		{
+			maxDecimals: 0,
+			wei:         big.NewInt(1).Mul(big.NewInt(100), big.NewInt(1e18)),
+			rate:        "500",
+			result:      50000e6,
+		},
+
+		{
+			maxDecimals: 0,
+			wei:         big.NewInt(2e15), // 0.002 ETH
+			rate:        "500",            // 500 SKY/ETH = 1 SKY / 0.002 ETH
+			result:      1e6,              // 1 SKY
+		},
+
+		{
+			maxDecimals: 0,
+			wei:         big.NewInt(1e18), // 1 ETH
+			rate:        "1/2",
+			result:      0, // 0.5 SKY
+		},
+
+		{
+			maxDecimals: 0,
+			wei:         big.NewInt(11345e13), // 0.11345 ETH
+			rate:        "100",
+			result:      11e6, // 11 SKY
+		},
+		{
+			maxDecimals: 0,
+			wei:         big.NewInt(1).Mul(big.NewInt(2245236), big.NewInt(1e14)), // 224.5236 ETH
+			rate:        "200",
+			result:      44904e6, // 44904 SKY
+		},
+		{
+			maxDecimals: 0,
+			wei:         big.NewInt(1).Mul(big.NewInt(2245236), big.NewInt(1e14)), // 224.5236 ETH
+			rate:        "1568",
+			result:      352053e6, // 352053(224.5236 * 1568=352053.0048) SKY
+		},
+		{
+			maxDecimals: 0,
+			wei:         big.NewInt(1).Mul(big.NewInt(2245236), big.NewInt(1e14)), // 224.5236 ETH
+			rate:        "0.15",
+			result:      33e6, // 33 SKY
+		},
+		{
+			maxDecimals: 0,
+			wei:         big.NewInt(1).Mul(big.NewInt(2245236), big.NewInt(1e14)), // 224.5236 ETH
+			rate:        "2/3",
+			result:      149e6, // 149 SKY
 		},
 	}
 
 	for _, tc := range cases {
-		name := fmt.Sprintf("wei=%d rate=%s", tc.wei, tc.rate)
+		name := fmt.Sprintf("wei=%d rate=%s maxDecimals=%d", tc.wei, tc.rate, tc.maxDecimals)
 		t.Run(name, func(t *testing.T) {
-			result, err := CalculateEthSkyValue(tc.wei, tc.rate)
+			result, err := CalculateEthSkyValue(tc.wei, tc.rate, tc.maxDecimals)
 			if tc.err == nil {
 				require.NoError(t, err)
 				require.Equal(t, tc.result, result, "%d != %d", tc.result, result)
